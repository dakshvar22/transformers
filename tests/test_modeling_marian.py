# coding=utf-8
# Copyright 2020 HuggingFace Inc. team.
#
# Licensed under the Apache License, Version 2.0 (the "License");
# you may not use this file except in compliance with the License.
# You may obtain a copy of the License at
#
#     http://www.apache.org/licenses/LICENSE-2.0
#
# Unless required by applicable law or agreed to in writing, software
# distributed under the License is distributed on an "AS IS" BASIS,
# WITHOUT WARRANTIES OR CONDITIONS OF ANY KIND, either express or implied.
# See the License for the specific language governing permissions and
# limitations under the License.


import unittest

from transformers import is_torch_available
from transformers.file_utils import cached_property
from transformers.hf_api import HfApi
from transformers.testing_utils import require_torch, slow, torch_device


if is_torch_available():
    import torch

    from transformers import (
        AutoConfig,
        AutoModelWithLMHead,
        AutoTokenizer,
        MarianConfig,
        MarianMTModel,
        MarianTokenizer,
    )
    from transformers.convert_marian_to_pytorch import (
        ORG_NAME,
        convert_hf_name_to_opus_name,
        convert_opus_name_to_hf_name,
    )
    from transformers.modeling_bart import shift_tokens_right
    from transformers.pipelines import TranslationPipeline


class ModelManagementTests(unittest.TestCase):
    @slow
    def test_model_names(self):
        model_list = HfApi().model_list()
        model_ids = [x.modelId for x in model_list if x.modelId.startswith(ORG_NAME)]
        bad_model_ids = [mid for mid in model_ids if "+" in model_ids]
        self.assertListEqual([], bad_model_ids)
        self.assertGreater(len(model_ids), 500)


@require_torch
class MarianIntegrationTest(unittest.TestCase):
    src = "en"
    tgt = "de"
    src_text = [
        "I am a small frog.",
        "Now I can forget the 100 words of german that I know.",
        "Tom asked his teacher for advice.",
        "That's how I would do it.",
        "Tom really admired Mary's courage.",
        "Turn around and close your eyes.",
    ]
    expected_text = [
        "Ich bin ein kleiner Frosch.",
        "Jetzt kann ich die 100 Wörter des Deutschen vergessen, die ich kenne.",
        "Tom bat seinen Lehrer um Rat.",
        "So würde ich das machen.",
        "Tom bewunderte Marias Mut wirklich.",
        "Drehen Sie sich um und schließen Sie die Augen.",
    ]
    # ^^ actual C++ output differs slightly: (1) des Deutschen removed, (2) ""-> "O", (3) tun -> machen

    @classmethod
    def setUpClass(cls) -> None:
        cls.model_name = f"Helsinki-NLP/opus-mt-{cls.src}-{cls.tgt}"
        cls.tokenizer: MarianTokenizer = AutoTokenizer.from_pretrained(cls.model_name)
        cls.eos_token_id = cls.tokenizer.eos_token_id
        return cls

    @cached_property
    def model(self):
        model: MarianMTModel = AutoModelWithLMHead.from_pretrained(self.model_name).to(torch_device)
        c = model.config
        self.assertListEqual(c.bad_words_ids, [[c.pad_token_id]])
        self.assertEqual(c.max_length, 512)
        self.assertEqual(c.decoder_start_token_id, c.pad_token_id)

        if torch_device == "cuda":
            return model.half()
        else:
            return model

    def _assert_generated_batch_equal_expected(self, **tokenizer_kwargs):
        generated_words = self.translate_src_text(**tokenizer_kwargs)
        self.assertListEqual(self.expected_text, generated_words)

    def translate_src_text(self, **tokenizer_kwargs):
        model_inputs = self.tokenizer.prepare_seq2seq_batch(src_texts=self.src_text, **tokenizer_kwargs).to(
            torch_device
        )
        self.assertEqual(self.model.device, model_inputs.input_ids.device)
        generated_ids = self.model.generate(
            model_inputs.input_ids, attention_mask=model_inputs.attention_mask, num_beams=2
        )
        generated_words = self.tokenizer.batch_decode(generated_ids, skip_special_tokens=True)
        return generated_words


class TestMarian_EN_DE_More(MarianIntegrationTest):
    @slow
    def test_forward(self):
        src, tgt = ["I am a small frog"], ["Ich bin ein kleiner Frosch."]
        expected_ids = [38, 121, 14, 697, 38848, 0]

        model_inputs: dict = self.tokenizer.prepare_seq2seq_batch(src, tgt_texts=tgt).to(torch_device)

        self.assertListEqual(expected_ids, model_inputs.input_ids[0].tolist())

        desired_keys = {
            "input_ids",
            "attention_mask",
            "labels",
        }
        self.assertSetEqual(desired_keys, set(model_inputs.keys()))
        model_inputs["decoder_input_ids"] = shift_tokens_right(model_inputs.labels, self.tokenizer.pad_token_id)
        model_inputs["return_dict"] = True
        model_inputs["use_cache"] = False
        with torch.no_grad():
<<<<<<< HEAD
            logits, *enc_features = self.model(use_cache=False, **model_inputs)
        max_indices = logits.argmax(-1)
=======
            outputs = self.model(**model_inputs)
        max_indices = outputs.logits.argmax(-1)
>>>>>>> 492bb6aa
        self.tokenizer.batch_decode(max_indices)

    def test_unk_support(self):
        t = self.tokenizer
        ids = t.prepare_seq2seq_batch(["||"]).to(torch_device).input_ids[0].tolist()
        expected = [t.unk_token_id, t.unk_token_id, t.eos_token_id]
        self.assertEqual(expected, ids)

    def test_pad_not_split(self):
        input_ids_w_pad = self.tokenizer.prepare_seq2seq_batch(["I am a small frog <pad>"]).input_ids[0].tolist()
        expected_w_pad = [38, 121, 14, 697, 38848, self.tokenizer.pad_token_id, 0]  # pad
        self.assertListEqual(expected_w_pad, input_ids_w_pad)

    @slow
    def test_batch_generation_en_de(self):
        self._assert_generated_batch_equal_expected()

    def test_auto_config(self):
        config = AutoConfig.from_pretrained(self.model_name)
        self.assertIsInstance(config, MarianConfig)


class TestMarian_EN_FR(MarianIntegrationTest):
    src = "en"
    tgt = "fr"
    src_text = [
        "I am a small frog.",
        "Now I can forget the 100 words of german that I know.",
    ]
    expected_text = [
        "Je suis une petite grenouille.",
        "Maintenant, je peux oublier les 100 mots d'allemand que je connais.",
    ]

    @slow
    def test_batch_generation_en_fr(self):
        self._assert_generated_batch_equal_expected()


class TestMarian_FR_EN(MarianIntegrationTest):
    src = "fr"
    tgt = "en"
    src_text = [
        "Donnez moi le micro.",
        "Tom et Mary étaient assis à une table.",  # Accents
    ]
    expected_text = [
        "Give me the microphone.",
        "Tom and Mary were sitting at a table.",
    ]

    @slow
    def test_batch_generation_fr_en(self):
        self._assert_generated_batch_equal_expected()


class TestMarian_RU_FR(MarianIntegrationTest):
    src = "ru"
    tgt = "fr"
    src_text = ["Он показал мне рукопись своей новой пьесы."]
    expected_text = ["Il m'a montré le manuscrit de sa nouvelle pièce."]

    @slow
    def test_batch_generation_ru_fr(self):
        self._assert_generated_batch_equal_expected()


class TestMarian_MT_EN(MarianIntegrationTest):
    src = "mt"
    tgt = "en"
    src_text = ["Billi messu b'mod ġentili, Ġesù fejjaq raġel li kien milqut bil - marda kerha tal - ġdiem."]
    expected_text = ["Touching gently, Jesus healed a man who was affected by the sad disease of leprosy."]

    @slow
    def test_batch_generation_mt_en(self):
        self._assert_generated_batch_equal_expected()


class TestMarian_en_zh(MarianIntegrationTest):
    src = "en"
    tgt = "zh"
    src_text = ["My name is Wolfgang and I live in Berlin"]
    expected_text = ["我叫沃尔夫冈 我住在柏林"]

    @slow
    def test_batch_generation_eng_zho(self):
        self._assert_generated_batch_equal_expected()


class TestMarian_en_ROMANCE(MarianIntegrationTest):
    """Multilingual on target side."""

    src = "en"
    tgt = "ROMANCE"
    src_text = [
        ">>fr<< Don't spend so much time watching TV.",
        ">>pt<< Your message has been sent.",
        ">>es<< He's two years older than me.",
    ]
    expected_text = [
        "Ne passez pas autant de temps à regarder la télé.",
        "A sua mensagem foi enviada.",
        "Es dos años más viejo que yo.",
    ]

    @slow
    def test_batch_generation_en_ROMANCE_multi(self):
        self._assert_generated_batch_equal_expected()

    def test_tokenizer_handles_empty(self):
        normalized = self.tokenizer.normalize("")
        self.assertIsInstance(normalized, str)
        with self.assertRaises(ValueError):
            self.tokenizer.prepare_seq2seq_batch([""])

    def test_pipeline(self):
        device = 0 if torch_device == "cuda" else -1
        pipeline = TranslationPipeline(self.model, self.tokenizer, framework="pt", device=device)
        output = pipeline(self.src_text)
        self.assertEqual(self.expected_text, [x["translation_text"] for x in output])


@require_torch
class TestConversionUtils(unittest.TestCase):
    def test_renaming_multilingual(self):
        old_names = [
            "opus-mt-cmn+cn+yue+ze_zh+zh_cn+zh_CN+zh_HK+zh_tw+zh_TW+zh_yue+zhs+zht+zh-fi",
            "opus-mt-cmn+cn-fi",  # no group
            "opus-mt-en-de",  # standard name
            "opus-mt-en-de",  # standard name
        ]
        expected = ["opus-mt-ZH-fi", "opus-mt-cmn_cn-fi", "opus-mt-en-de", "opus-mt-en-de"]
        self.assertListEqual(expected, [convert_opus_name_to_hf_name(x) for x in old_names])

    def test_undoing_renaming(self):
        hf_names = ["opus-mt-ZH-fi", "opus-mt-cmn_cn-fi", "opus-mt-en-de", "opus-mt-en-de"]
        converted_opus_names = [convert_hf_name_to_opus_name(x) for x in hf_names]
        expected_opus_names = [
            "cmn+cn+yue+ze_zh+zh_cn+zh_CN+zh_HK+zh_tw+zh_TW+zh_yue+zhs+zht+zh-fi",
            "cmn+cn-fi",
            "en-de",  # standard name
            "en-de",
        ]
        self.assertListEqual(expected_opus_names, converted_opus_names)<|MERGE_RESOLUTION|>--- conflicted
+++ resolved
@@ -130,13 +130,8 @@
         model_inputs["return_dict"] = True
         model_inputs["use_cache"] = False
         with torch.no_grad():
-<<<<<<< HEAD
-            logits, *enc_features = self.model(use_cache=False, **model_inputs)
-        max_indices = logits.argmax(-1)
-=======
             outputs = self.model(**model_inputs)
         max_indices = outputs.logits.argmax(-1)
->>>>>>> 492bb6aa
         self.tokenizer.batch_decode(max_indices)
 
     def test_unk_support(self):
